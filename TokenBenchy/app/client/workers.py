from __future__ import annotations

import inspect
import traceback
from collections.abc import Callable
from multiprocessing import Event, Process, Queue
from multiprocessing.synchronize import Event as EC
from typing import Any, Generic, TypeVar

from PySide6.QtCore import QObject, QRunnable, QTimer, Signal, Slot

R = TypeVar("R")


###############################################################################
class WorkerInterrupted(Exception):
    """Exception to indicate worker was intentionally interrupted."""

    pass


###############################################################################
class WorkerSignals(QObject):
    finished = Signal(object)
    error = Signal(tuple)
    interrupted = Signal()
    progress = Signal(int)


###############################################################################
class ThreadWorker(Generic[R], QRunnable):
<<<<<<< HEAD
    def __init__(self, fn: Callable[..., R], *args: Any, **kwargs: Any) -> None:
=======
    def __init__(self, fn: Callable[..., R], *args: Any, **kwargs) -> None:
>>>>>>> d269368e
        super().__init__()
        self.fn = fn
        self.args = args
        self.kwargs = kwargs
        self.signals = WorkerSignals()
        self._is_interrupted = False

        sig = inspect.signature(fn)
        params = sig.parameters.values()

        # Accept if it has an explicit 'progress_callback' param or **kwargs
        accepts_progress = any(
            p.name == "progress_callback" or p.kind == inspect.Parameter.VAR_KEYWORD
            for p in params
        )

        if accepts_progress:
            self.kwargs["progress_callback"] = self.signals.progress.emit

        # Accept if it has an explicit 'worker' param or **kwargs
        accepts_worker = any(
            p.name == "worker" or p.kind == inspect.Parameter.VAR_KEYWORD
            for p in params
        )

        if accepts_worker:
            self.kwargs["worker"] = self

    # -------------------------------------------------------------------------
    def stop(self) -> None:
        self._is_interrupted = True

    # -------------------------------------------------------------------------
    def is_interrupted(self) -> bool:
        return self._is_interrupted

    # -------------------------------------------------------------------------
    @Slot()
    def run(self) -> None:
        try:
            # Remove progress_callback and worker if not accepted by the function
            if (
                "progress_callback" in self.kwargs
                and "progress_callback" not in inspect.signature(self.fn).parameters
            ):
                self.kwargs.pop("progress_callback")
            if (
                "worker" in self.kwargs
                and "worker" not in inspect.signature(self.fn).parameters
            ):
                self.kwargs.pop("worker")
            result = self.fn(*self.args, **self.kwargs)
            self.signals.finished.emit(result)
        except WorkerInterrupted:
            self.signals.interrupted.emit()
        except Exception as e:
            tb = traceback.format_exc()
            self.signals.error.emit((e, tb))

    # -------------------------------------------------------------------------
    def cleanup(self) -> None:
        pass


###############################################################################‗
def process_target(
    fn: Callable[[], None],
    args: Any,
    kwargs: Any,
    result_queue: Queue[Any],
    progress_queue: Queue[Any],
    interrupted_event: EC,
) -> None:
    """
    Executes a target function in a worker context, optionally injecting
    progress callbacks and interruption handling, and returns results via queues.

    Parameters:
        fn (callable): Target function to execute.
        args (tuple): Positional arguments for fn.
        kwargs (dict): Keyword arguments for fn.
        result_queue (multiprocessing.Queue): Queue for returning results or errors.
        progress_queue (multiprocessing.Queue): Queue for sending progress updates.
        interrupted_event (multiprocessing.Event): Event signaling worker interruption.

    """
    try:
        # Inspect the function signature to determine if it supports extra arguments
        sig = inspect.signature(fn)
        params = sig.parameters.values()
        # --- Inject progress reporting if supported ---
        # If the function accepts a "progress_callback" parameter or **kwargs,
        # pass a callback that puts messages into the progress_queue.
        if any(
            p.name == "progress_callback" or p.kind == inspect.Parameter.VAR_KEYWORD
            for p in params
        ):
            kwargs = dict(kwargs)  # Make a copy
            kwargs["progress_callback"] = progress_queue.put
        # --- Inject interruption checking if supported ---
        # If the function accepts a "worker" parameter or **kwargs,
        # pass a dummy worker object that exposes is_interrupted().
        if any(
            p.name == "worker" or p.kind == inspect.Parameter.VAR_KEYWORD
            for p in params
        ):

            class PlaceholderWorker:
                def is_interrupted(self) -> Any:
                    # Check if the interruption event has been set
                    return interrupted_event.is_set()

            kwargs["worker"] = PlaceholderWorker()
        # execute the function
        result = fn(*args, **kwargs)
        # Send the result back with a "finished" status.
        result_queue.put(("finished", result))
    except WorkerInterrupted:
        # If the worker was explicitly interrupted, return with "interrupted" status
        result_queue.put(("interrupted", None))
    except Exception as e:
        # For any other exception, capture and send the traceback for debugging
        tb = traceback.format_exc()
        result_queue.put(("error", (e, tb)))


###############################################################################
class ProcessWorker(QObject):
    _timer: QTimer | None

<<<<<<< HEAD
    def __init__(self, fn: Callable[..., R], *args: Any, **kwargs: Any) -> None:
=======
    def __init__(self, fn: Callable[..., R], *args: Any, **kwargs) -> None:
>>>>>>> d269368e
        super().__init__()
        self.fn = fn
        self.args = args
        self.kwargs = kwargs
        self.signals = WorkerSignals()
        self._result_queue: Queue[Any] = Queue()
        self._progress_queue: Queue[Any] = Queue()
        self._interrupted = Event()
        self._proc = None
        self._timer = None

    # -------------------------------------------------------------------------
    def stop(self) -> None:
        self._interrupted.set()

    # -------------------------------------------------------------------------
    def is_interrupted(self) -> bool:
        return self._interrupted.is_set()

    # -------------------------------------------------------------------------
    def start(self) -> None:
        self._proc = Process(
            target=process_target,
            args=(
                self.fn,
                self.args,
                self.kwargs,
                self._result_queue,
                self._progress_queue,
                self._interrupted,
            ),
        )
        self._proc.start()

    # -------------------------------------------------------------------------
    def _run_in_process(self) -> None:
        try:
            # Prepare kwargs for the child process
            fn = self.fn
            args = self.args
            kwargs = self.kwargs.copy()

            sig = inspect.signature(fn)
            params = sig.parameters.values()

            # Progress
            if any(
                p.name == "progress_callback" or p.kind == inspect.Parameter.VAR_KEYWORD
                for p in params
            ):
                kwargs["progress_callback"] = self._progress_queue.put

            # Interruption
            if any(
                p.name == "worker" or p.kind == inspect.Parameter.VAR_KEYWORD
                for p in params
            ):

                class PlaceholderWorker:
                    def is_interrupted(self2) -> bool:  # type: ignore
                        return self._interrupted.is_set()

                kwargs["worker"] = PlaceholderWorker()

            result = fn(*args, **kwargs)
            self._result_queue.put(("finished", result))
        except WorkerInterrupted:
            self._result_queue.put(("interrupted", None))
        except Exception as e:
            tb = traceback.format_exc()
            self._result_queue.put(("error", (e, tb)))

    # -------------------------------------------------------------------------
    def poll(self) -> None:
        # Called periodically from main thread (window.py QTimer)
        # Progress first
        while not self._progress_queue.empty():
            try:
                progress = self._progress_queue.get_nowait()
                self.signals.progress.emit(progress)
            except Exception:
                pass

        # Result/Termination
        if not self._result_queue.empty():
            msg_type, data = self._result_queue.get()
            if msg_type == "finished":
                self.signals.finished.emit(data)
            elif msg_type == "error":
                self.signals.error.emit(data)
            elif msg_type == "interrupted":
                self.signals.interrupted.emit()
            # Stop polling when result comes
            if self._timer is not None:
                self._timer.stop()
            if self._proc is not None:
                self._proc.join()

    # -------------------------------------------------------------------------
    def cleanup(self) -> None:
        if self._timer is not None:
            self._timer.stop()
        if self._proc is not None and self._proc.is_alive():
            self._proc.terminate()
            self._proc.join()


# [HELPERS FUNCTIONS]
# -----------------------------------------------------------------------------
def check_thread_status(worker: ThreadWorker | ProcessWorker | None) -> None:
    if worker is not None and worker.is_interrupted():
        raise WorkerInterrupted()


# -----------------------------------------------------------------------------
def update_progress_callback(
    progress: int, total: int, progress_callback: Any | None = None
) -> None:
    if progress_callback is not None:
        percent = int(progress * 100 / total)
        progress_callback(percent)<|MERGE_RESOLUTION|>--- conflicted
+++ resolved
@@ -29,11 +29,7 @@
 
 ###############################################################################
 class ThreadWorker(Generic[R], QRunnable):
-<<<<<<< HEAD
-    def __init__(self, fn: Callable[..., R], *args: Any, **kwargs: Any) -> None:
-=======
     def __init__(self, fn: Callable[..., R], *args: Any, **kwargs) -> None:
->>>>>>> d269368e
         super().__init__()
         self.fn = fn
         self.args = args
@@ -164,11 +160,7 @@
 class ProcessWorker(QObject):
     _timer: QTimer | None
 
-<<<<<<< HEAD
-    def __init__(self, fn: Callable[..., R], *args: Any, **kwargs: Any) -> None:
-=======
     def __init__(self, fn: Callable[..., R], *args: Any, **kwargs) -> None:
->>>>>>> d269368e
         super().__init__()
         self.fn = fn
         self.args = args
